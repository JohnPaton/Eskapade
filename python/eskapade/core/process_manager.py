--- conflicted
+++ resolved
@@ -5,27 +5,16 @@
 Created: 2016/11/08
 
 Description:
-<<<<<<< HEAD
     The ProcessManager singleton class forms the core of Eskapade.
     It performs initialization, execution, and finalizing of the
     configured chains.
-    
-=======
-    The processManager singleton class forms the core of Eskapade.
-    It performs initialization, execution, and finalizing of the
-    configured chains.
-
->>>>>>> 78b49ba8
+
 Authors:
     KPMG Big Data team, Amstelveen, The Netherlands
 
 Redistribution and use in source and binary forms, with or without
 modification, are permitted according to the terms listed in the file
-<<<<<<< HEAD
-LICENSE.z
-=======
 LICENSE.
->>>>>>> 78b49ba8
 """
 
 import glob
@@ -187,32 +176,11 @@
     def remove_all_services(self):
         """Remove all registered process services."""
         # finish running and remove all services
-<<<<<<< HEAD
         self.logger.debug('Removing all process services ({n:d})', n=len(self._services))
         for service in self._services.values():
             service.finish()
         self._services.clear()
 
-    @staticmethod
-    def check_io_config(io_conf):
-        """Check I/O config and set name/version if not specified.
-
-        :param dict io_conf: I/O config to check
-        """
-        io_conf = persistence.IoConfig(**io_conf)
-        if not io_conf['analysis_name']:
-            io_conf['analysis_name'] = 'default'
-        if not io_conf['analysis_version']:
-            io_conf['analysis_version'] = '0'
-        return io_conf
-
-=======
-        self.logger.debug('Removing all process services ({n:d}).', n=len(self._services))
-        for serv in self._services.values():
-            serv.finish()
-        self._services.clear()
-
->>>>>>> 78b49ba8
     def import_services(self, io_conf, chain=None, force=None, no_force=None):
         """Import process services from files.
 
@@ -225,8 +193,6 @@
         no_force = no_force or []
 
         # parse I/O config
-        if no_force is None:
-            no_force = []
         io_conf = ConfigObject.IoConfig(**io_conf)
 
         # get services for which import may be forced

# **********************************************************************************
# * Project: Eskapade - A python-based package for data analysis                   *
# * Created: 2017/02/27                                                            *
# * Description:                                                                   *
# *      Definitions used in Eskapade runs:                                        *
# *        * logging levels                                                        *
# *        * return-status codes                                                   *
# *        * default configuration variables                                       *
# *        * user options                                                          *
# *                                                                                *
# * Authors:                                                                       *
# *      KPMG Big Data team, Amstelveen, The Netherlands                           *
# *                                                                                *
# * Redistribution and use in source and binary forms, with or without             *
# * modification, are permitted according to the terms listed in the file          *
# * LICENSE.                                                                       *
# **********************************************************************************


import ast
import collections
import logging
import os
from enum import Enum

from pkg_resources import resource_filename

# dummy logging level to turn off logging.
logging.OFF = 60

LOG_LEVELS = {
    'NOTSET': logging.NOTSET,
    'DEBUG': logging.DEBUG,
    'INFO': logging.INFO,
    'WARN': logging.WARNING,
    'WARNING': logging.WARNING,
    'ERROR': logging.ERROR,
    'FATAL': logging.FATAL,
    'CRITICAL': logging.CRITICAL,
    'OFF': logging.OFF,
    logging.DEBUG: 'DEBUG',
    logging.INFO: 'INFO',
    logging.WARNING: 'WARNING',
    logging.ERROR: 'ERROR',
    logging.FATAL: 'FATAL',
    logging.CRITICAL: 'CRITICAL',
    logging.NOTSET: 'NOTSET',
    logging.OFF: 'OFF'
}


class StatusCode(Enum):
    """Return-status codes for Eskapade run

    A StatusCode object is returned after each initialize, execute, and
    finalize function call of links, chains, and the process manager.
    """

    # all okay
    Success = 1
    # not okay, but can continue
    Recoverable = 2
    # skip this chain
    SkipChain = 3
    # failure means quit
    Failure = 4
    # repeat this chain
    RepeatChain = 5
    # undefined = default status
    Undefined = 6

    def isSuccess(self):
        """Check if status is "Success"

        :rtype: bool
        """
        return StatusCode.Success == self

    def isRecoverable(self):
        """Check if status is "Recoverable"

        :rtype: bool
        """
        return StatusCode.Recoverable == self

    def isSkipChain(self):
        """Check if status is "SkipChain"

        :rtype: bool
        """
        return StatusCode.SkipChain == self

    def isRepeatChain(self):
        """Check if status is "RepeatChain"

        :rtype: bool
        """
        return StatusCode.RepeatChain == self

    def isFailure(self):
        """Check if status is "Failure"

        :rtype: bool
        """
        return StatusCode.Failure == self

    def isUndefined(self):
        """Check if status is "Undefined"

        :rtype: bool
        """
        return StatusCode.Undefined == self


class RandomSeeds:
    """Container for seeds of random generators

    Seeds are stored as key-value pairs and are accessed with getitem and
    setitem methods.  A default seed can be accessed with the key "default".
    The default seed is also returned if no seed is set for the specified
    key.

    >>> seeds = RandomSeeds(default=999, foo=42, bar=13)
    >>> seeds['NumPy'] = 100
    >>> np.random.seed(seeds['NumPy'])
    >>> print(seeds['nosuchseed'])
    999
    """

    def __init__(self, **kwargs):
        """Initialize RandomSeeds instance

        Values of the specified keyword arguments must be integers, which are
        set as seed values for the corresponding key.
        """

        # initialize attributes
        self._seeds = {}
        self._default = 1

        # set specified seeds
        for key, seed in kwargs.items():
            self[key] = seed

    def __getitem__(self, key):
        """Return seed for specified lowercase-string key"""

        return self._seeds.get(str(key).strip().lower(), self._default)

    def __setitem__(self, key, seed):
        """Set integer seed for specified lowercase-string key"""

        # parse key and seed
        key = str(key).strip().lower()
        try:
            seed = int(seed)
        except:
            raise TypeError('specified seed for key "{0:s}" is not an integer: "{1:s}"'.format(key, str(seed)))

        # check if this is the default key
        if key == 'default':
            self._default = seed
        else:
            self._seeds[key] = seed

    def __str__(self):
        seed_str = ', '.join('{0:s}: {1:d}'.format(*kv) for kv in self._seeds.items())
        return '{{default: {0:d} | {1:s}}}'.format(self._default, seed_str)


# configuration variables
CONFIG_VARS = collections.OrderedDict()
<<<<<<< HEAD

CONFIG_VARS['run'] = ['analysisName',
                      'version',
                      'macro',
                      'batchMode',
                      'interactive',
                      'logLevel',
                      'logFormat',
                      'doCodeProfiling',
                      ]

CONFIG_VARS['chains'] = ['beginWithChain',
                         'endWithChain',
                         'storeResultsEachChain',
                         'storeResultsOneChain',
                         'doNotStoreResults',
                         ]

CONFIG_VARS['file_io'] = ['esRoot',
                          'resultsDir',
                          'dataDir',
                          'macrosDir',
                          'templatesDir',
                          ]

=======
CONFIG_VARS['run'] = ['analysisName', 'version', 'macro', 'batchMode', 'interactive', 'logLevel', 'logFormat',
                      'doCodeProfiling']
CONFIG_VARS['chains'] = ['beginWithChain', 'endWithChain', 'storeResultsEachChain', 'storeResultsOneChain',
                         'doNotStoreResults']
CONFIG_VARS['file_io'] = ['esRoot', 'resultsDir', 'dataDir', 'macrosDir', 'templatesDir']
CONFIG_VARS['config'] = ['sparkCfgFile']
>>>>>>> b3a59c0d
CONFIG_VARS['db_io'] = ['all_mongo_collections']

CONFIG_VARS['rand_gen'] = ['seeds']

CONFIG_TYPES = dict(version=int,
                    batchMode=bool,
                    interactive=bool,
                    storeResultsEachChain=bool,
                    doNotStoreResults=bool,
                    all_mongo_collections=list,
                    )

CONFIG_DEFAULTS = dict(version=0,
                       batchMode=True,
                       interactive=False,
                       logLevel=logging.INFO,
                       logFormat='%(asctime)s %(levelname)s [%(module)s]: %(message)s',
<<<<<<< HEAD
                       doCodeProfiling=None,
                       storeResultsEachChain=False,
                       doNotStoreResults=False,
                       esRoot=os.getcwd() + '/',
                       resultsDir=os.getcwd() + '/results/',
                       dataDir=os.getcwd() + '/data/',
                       macrosDir=os.getcwd() + '/macros/',
                       templatesDir=resource_filename('eskapade', 'templates') + '/',
                       seeds=RandomSeeds(),
                       )

# user options in command-line arguments
USER_OPTS = collections.OrderedDict()
USER_OPTS['run'] = ['analysis_name',
                    'analysis_version',
                    'batch_mode',
                    'interactive',
                    'log_level',
                    'log_format',
                    'unpickle_config',
                    'profile',
                    'conf_var',
                    ]

USER_OPTS['chains'] = ['begin_with',
                       'end_with',
                       'single_chain',
                       'store_all',
                       'store_one',
                       'store_none',
                       ]

USER_OPTS['file_io'] = ['results_dir',
                        'data_dir',
                        'macros_dir',
                        'templates_dir',
                        ]

USER_OPTS['rand_gen'] = ['seed',
                         ]

USER_OPTS_SHORT = dict(analysis_name='n',
                       analysis_version='v',
                       interactive='i',
                       log_level='L',
                       conf_var='c',
                       begin_with='b',
                       end_with='e',
                       single_chain='s',
                       )

=======
                       doCodeProfiling=None, storeResultsEachChain=False, doNotStoreResults=False, esRoot='',
                       resultsDir='results', dataDir='data', macrosDir='tutorials', templatesDir='templates',
                       sparkCfgFile='spark.cfg', seeds=RandomSeeds())

# user options in command-line arguments
USER_OPTS = collections.OrderedDict()
USER_OPTS['run'] = ['analysis_name', 'analysis_version', 'batch_mode', 'interactive', 'log_level', 'log_format',
                    'unpickle_config', 'profile', 'conf_var']
USER_OPTS['chains'] = ['begin_with', 'end_with', 'single_chain', 'store_all', 'store_one', 'store_none']
USER_OPTS['file_io'] = ['results_dir', 'data_dir', 'macros_dir', 'templates_dir']
USER_OPTS['config'] = ['spark_cfg_file']
USER_OPTS['rand_gen'] = ['seed']
USER_OPTS_SHORT = dict(analysis_name='n', analysis_version='v', interactive='i', log_level='L', conf_var='c',
                       begin_with='b', end_with='e', single_chain='s')
>>>>>>> b3a59c0d
USER_OPTS_KWARGS = dict(analysis_name=dict(help='set name of analysis in run',
                                           metavar='NAME'),
                        analysis_version=dict(help='set version of analysis version in run',
                                              type=int,
                                              metavar='VERSION'),
                        batch_mode=dict(help='run in batch mode (no X Windows)',
                                        action='store_true'),
                        interactive=dict(help='start IPython shell after run',
                                         action='store_true'),
                        log_level=dict(help='set logging level',
                                       choices=['NOTSET', 'DEBUG', 'INFO', 'WARNING', 'ERROR', 'FATAL', 'OFF'],
                                       metavar='{NOTSET,DEBUG,INFO,WARNING,ERROR,FATAL,OFF}'),
                        log_format=dict(help='set log-message format',
                                        metavar='FORMAT'),
                        unpickle_config=dict(help='interpret first CONFIG_FILE as path to pickled settings',
                                             action='store_true'),
                        profile=dict(help='run Python profiler, sort output by specified column',
                                     choices=['stdname', 'nfl', 'pcalls', 'file', 'calls', 'time', 'line',
                                              'cumulative', 'module', 'name'],
                                     metavar='{stdname,nfl,pcalls,file,calls,time,line,cumulative,module,name}'),
                        conf_var=dict(help='set configuration variable',
                                      action='append',
                                      metavar='KEY=VALUE'),
                        begin_with=dict(help='begin execution with chain CHAIN_NAME',
                                        metavar='CHAIN_NAME'),
                        end_with=dict(help='end execution with chain CHAIN_NAME',
                                      metavar='CHAIN_NAME'),
                        single_chain=dict(help='only execute chain CHAIN_NAME',
                                          metavar='CHAIN_NAME'),
                        store_all=dict(help='store run-process services after every chain',
                                       action='store_true'),
                        store_one=dict(help='store run-process services after chain CHAIN_NAME',
                                       metavar='CHAIN_NAME'),
                        store_none=dict(help='do not store run-process services',
                                        action='store_true'),
                        results_dir=dict(help='set directory path for results output',
                                         metavar='RESULTS_DIR'),
                        data_dir=dict(help='set directory path for data',
                                      metavar='DATA_DIR'),
                        macros_dir=dict(help='set directory path for macros',
                                        metavar='MACROS_DIR'),
                        templates_dir=dict(help='set directory path for template files',
                                           metavar='TEMPLATES_DIR'),
                        spark_cfg_file=dict(help='set path of Spark configuration file',
                                            metavar='SPARK_CONFIG_FILE'),
                        seed=dict(help='set seed for random-number generation',
                                  action='append',
<<<<<<< HEAD
                                  metavar='KEY=SEED'),
                        )

USER_OPTS_CONF_KEYS = dict(analysis_name='analysisName',
                           analysis_version='analysisVersion',
                           batch_mode='batchMode',
                           log_level='logLevel',
                           log_format='logFormat',
                           profile='doCodeProfiling',
                           begin_with='beginWithChain',
                           end_with='endWithChain',
                           store_all='storeResultsEachChain',
                           store_one='storeResultsOneChain',
                           store_none='doNotStoreResults',
                           seed='seeds',
                           )
=======
                                  metavar='KEY=SEED'))
USER_OPTS_CONF_KEYS = dict(analysis_name='analysisName', analysis_version='analysisVersion', batch_mode='batchMode',
                           log_level='logLevel', log_format='logFormat', profile='doCodeProfiling',
                           begin_with='beginWithChain', end_with='endWithChain', store_all='storeResultsEachChain',
                           store_one='storeResultsOneChain', store_none='doNotStoreResults',
                           spark_cfg_file='sparkCfgFile', seed='seeds')
>>>>>>> b3a59c0d


def set_opt_var(opt_key, settings, args):
    """Set configuration variable from user options"""

    value = args.get(opt_key)
    if value is None:
        return
    conf_key = USER_OPTS_CONF_KEYS.get(opt_key, opt_key)
    settings[conf_key] = CONFIG_TYPES.get(conf_key, str)(value)
CONFIG_OPTS_SETTERS = collections.defaultdict(lambda: set_opt_var)


def set_log_level_opt(opt_key, settings, args):
    """Set configuration log level from user option"""

    level = args.get(opt_key)
    if not level:
        return
    if level not in LOG_LEVELS:
        raise ValueError('invalid logging level specified: "{}"'.format(str(level)))

    settings[USER_OPTS_CONF_KEYS.get(opt_key, opt_key)] = LOG_LEVELS[level]
CONFIG_OPTS_SETTERS['log_level'] = set_log_level_opt


def set_begin_end_chain_opt(opt_key, settings, args):
    """Set begin/end-chain variable from user option"""

    chain = args.get(opt_key)
    if not chain:
        return
    if args.get('single_chain'):
        raise RuntimeError('"begin-with" and "end-with" chain options cannot be combined with "single-chain" option')
    settings[USER_OPTS_CONF_KEYS.get(opt_key, opt_key)] = str(chain)
CONFIG_OPTS_SETTERS['begin_with'] = set_begin_end_chain_opt
CONFIG_OPTS_SETTERS['end_with'] = set_begin_end_chain_opt


def set_single_chain_opt(opt_key, settings, args):
    """Set single-chain variable from user option"""

    chain = args.get(opt_key)
    if not chain:
        return
    settings[USER_OPTS_CONF_KEYS['begin_with']] = str(chain)
    settings[USER_OPTS_CONF_KEYS['end_with']] = str(chain)
CONFIG_OPTS_SETTERS['single_chain'] = set_single_chain_opt


def set_seeds(opt_key, settings, args):
    """Set random seeds"""

    seed_args = args.get(opt_key)
    if not seed_args:
        return

    seeds = settings[USER_OPTS_CONF_KEYS.get(opt_key, opt_key)]
    for kv in seed_args:
        kv = kv.strip()
        eq_pos = kv.find('=')
        if eq_pos == 0 or eq_pos == len(kv) - 1:
            raise RuntimeError('expected "key=seed" for --seed command-line argument; got "{}"'.format(kv))
        key, value = (kv[:eq_pos].strip().lower(), kv[eq_pos + 1:].strip()) if eq_pos > 0 else ('default', kv.strip())
        seeds[key] = value
CONFIG_OPTS_SETTERS['seed'] = set_seeds


def set_custom_user_vars(opt_key, settings, args):
    """Set custom user configuration variables"""

    custom_vars = args.get(opt_key)
    if not custom_vars:
        return

    for var in custom_vars:
        # parse key-value pair
        var = var.strip()
        eq_pos = var.find('=')
        if eq_pos < 1 or eq_pos > len(var) - 2:
            raise RuntimeError('Expected "key=value" for --conf-var command-line argument; got "{}"'.format(var))
        key, value = var[:eq_pos].strip(), var[eq_pos + 1:].strip()

        # interpret type of value
        try:
            settings[key] = ast.literal_eval(value)
        except:
            settings[key] = value
CONFIG_OPTS_SETTERS['conf_var'] = set_custom_user_vars<|MERGE_RESOLUTION|>--- conflicted
+++ resolved
@@ -170,7 +170,6 @@
 
 # configuration variables
 CONFIG_VARS = collections.OrderedDict()
-<<<<<<< HEAD
 
 CONFIG_VARS['run'] = ['analysisName',
                       'version',
@@ -196,17 +195,14 @@
                           'templatesDir',
                           ]
 
-=======
-CONFIG_VARS['run'] = ['analysisName', 'version', 'macro', 'batchMode', 'interactive', 'logLevel', 'logFormat',
-                      'doCodeProfiling']
-CONFIG_VARS['chains'] = ['beginWithChain', 'endWithChain', 'storeResultsEachChain', 'storeResultsOneChain',
-                         'doNotStoreResults']
-CONFIG_VARS['file_io'] = ['esRoot', 'resultsDir', 'dataDir', 'macrosDir', 'templatesDir']
-CONFIG_VARS['config'] = ['sparkCfgFile']
->>>>>>> b3a59c0d
-CONFIG_VARS['db_io'] = ['all_mongo_collections']
-
-CONFIG_VARS['rand_gen'] = ['seeds']
+CONFIG_VARS['config'] = ['sparkCfgFile',
+                         ]
+
+CONFIG_VARS['db_io'] = ['all_mongo_collections',
+                        ]
+
+CONFIG_VARS['rand_gen'] = ['seeds',
+                           ]
 
 CONFIG_TYPES = dict(version=int,
                     batchMode=bool,
@@ -221,7 +217,6 @@
                        interactive=False,
                        logLevel=logging.INFO,
                        logFormat='%(asctime)s %(levelname)s [%(module)s]: %(message)s',
-<<<<<<< HEAD
                        doCodeProfiling=None,
                        storeResultsEachChain=False,
                        doNotStoreResults=False,
@@ -230,6 +225,7 @@
                        dataDir=os.getcwd() + '/data/',
                        macrosDir=os.getcwd() + '/macros/',
                        templatesDir=resource_filename('eskapade', 'templates') + '/',
+                       sparkCfgFile='spark.cfg',
                        seeds=RandomSeeds(),
                        )
 
@@ -260,6 +256,9 @@
                         'templates_dir',
                         ]
 
+USER_OPTS['config'] = ['spark_cfg_file',
+                       ]
+
 USER_OPTS['rand_gen'] = ['seed',
                          ]
 
@@ -273,22 +272,6 @@
                        single_chain='s',
                        )
 
-=======
-                       doCodeProfiling=None, storeResultsEachChain=False, doNotStoreResults=False, esRoot='',
-                       resultsDir='results', dataDir='data', macrosDir='tutorials', templatesDir='templates',
-                       sparkCfgFile='spark.cfg', seeds=RandomSeeds())
-
-# user options in command-line arguments
-USER_OPTS = collections.OrderedDict()
-USER_OPTS['run'] = ['analysis_name', 'analysis_version', 'batch_mode', 'interactive', 'log_level', 'log_format',
-                    'unpickle_config', 'profile', 'conf_var']
-USER_OPTS['chains'] = ['begin_with', 'end_with', 'single_chain', 'store_all', 'store_one', 'store_none']
-USER_OPTS['file_io'] = ['results_dir', 'data_dir', 'macros_dir', 'templates_dir']
-USER_OPTS['config'] = ['spark_cfg_file']
-USER_OPTS['rand_gen'] = ['seed']
-USER_OPTS_SHORT = dict(analysis_name='n', analysis_version='v', interactive='i', log_level='L', conf_var='c',
-                       begin_with='b', end_with='e', single_chain='s')
->>>>>>> b3a59c0d
 USER_OPTS_KWARGS = dict(analysis_name=dict(help='set name of analysis in run',
                                            metavar='NAME'),
                         analysis_version=dict(help='set version of analysis version in run',
@@ -336,7 +319,6 @@
                                             metavar='SPARK_CONFIG_FILE'),
                         seed=dict(help='set seed for random-number generation',
                                   action='append',
-<<<<<<< HEAD
                                   metavar='KEY=SEED'),
                         )
 
@@ -351,16 +333,9 @@
                            store_all='storeResultsEachChain',
                            store_one='storeResultsOneChain',
                            store_none='doNotStoreResults',
+                           spark_cfg_file='sparkCfgFile',
                            seed='seeds',
                            )
-=======
-                                  metavar='KEY=SEED'))
-USER_OPTS_CONF_KEYS = dict(analysis_name='analysisName', analysis_version='analysisVersion', batch_mode='batchMode',
-                           log_level='logLevel', log_format='logFormat', profile='doCodeProfiling',
-                           begin_with='beginWithChain', end_with='endWithChain', store_all='storeResultsEachChain',
-                           store_one='storeResultsOneChain', store_none='doNotStoreResults',
-                           spark_cfg_file='sparkCfgFile', seed='seeds')
->>>>>>> b3a59c0d
 
 
 def set_opt_var(opt_key, settings, args):
@@ -371,6 +346,8 @@
         return
     conf_key = USER_OPTS_CONF_KEYS.get(opt_key, opt_key)
     settings[conf_key] = CONFIG_TYPES.get(conf_key, str)(value)
+
+
 CONFIG_OPTS_SETTERS = collections.defaultdict(lambda: set_opt_var)
 
 
@@ -384,6 +361,8 @@
         raise ValueError('invalid logging level specified: "{}"'.format(str(level)))
 
     settings[USER_OPTS_CONF_KEYS.get(opt_key, opt_key)] = LOG_LEVELS[level]
+
+
 CONFIG_OPTS_SETTERS['log_level'] = set_log_level_opt
 
 
@@ -396,6 +375,8 @@
     if args.get('single_chain'):
         raise RuntimeError('"begin-with" and "end-with" chain options cannot be combined with "single-chain" option')
     settings[USER_OPTS_CONF_KEYS.get(opt_key, opt_key)] = str(chain)
+
+
 CONFIG_OPTS_SETTERS['begin_with'] = set_begin_end_chain_opt
 CONFIG_OPTS_SETTERS['end_with'] = set_begin_end_chain_opt
 
@@ -408,6 +389,8 @@
         return
     settings[USER_OPTS_CONF_KEYS['begin_with']] = str(chain)
     settings[USER_OPTS_CONF_KEYS['end_with']] = str(chain)
+
+
 CONFIG_OPTS_SETTERS['single_chain'] = set_single_chain_opt
 
 
@@ -426,6 +409,8 @@
             raise RuntimeError('expected "key=seed" for --seed command-line argument; got "{}"'.format(kv))
         key, value = (kv[:eq_pos].strip().lower(), kv[eq_pos + 1:].strip()) if eq_pos > 0 else ('default', kv.strip())
         seeds[key] = value
+
+
 CONFIG_OPTS_SETTERS['seed'] = set_seeds
 
 
@@ -449,4 +434,6 @@
             settings[key] = ast.literal_eval(value)
         except:
             settings[key] = value
+
+
 CONFIG_OPTS_SETTERS['conf_var'] = set_custom_user_vars
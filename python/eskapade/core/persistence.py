# **********************************************************************************
# * Project: Eskapade - A python-based package for data analysis                   *
# * Class  : IoConfig                                                              *
# * Created: 2016/11/08                                                            *
# * Description:                                                                   *
# *      Utility class and functions to get correct io path,                       *
# *      used for persistence of results                                           *
# *                                                                                *
# * Authors:                                                                       *
# *      KPMG Big Data team, Amstelveen, The Netherlands                           *
# *                                                                                *
# * Redistribution and use in source and binary forms, with or without             *
# * modification, are permitted according to the terms listed in the file          *
# * LICENSE.                                                                       *
# **********************************************************************************

import glob
import logging
import os
import re
from collections import defaultdict

# IO locations
<<<<<<< HEAD
IO_LOCS = dict(results='results_dir',
               data='data_dir',
               macros='macros_dir',
               input_data='data_dir',
               records='data_dir',
               ana_results='results_dir',
               ana_plots='results_dir',
               proc_service_data='results_dir',
               results_data='results_dir',
               results_ml_data='results_dir',
               results_config='results_dir',
               tmva='results_dir',
               plots='results_dir',
               templates='templates_dir')

IO_SUB_DIRS = defaultdict(lambda: '',
                          ana_results='{ana_name:s}',
                          ana_plots='{ana_name:s}/plots',
=======
IO_LOCS = dict(config='config_dir', results='results_dir', data='data_dir', macros='macros_dir', input_data='data_dir',
               config_spark='config_dir', records='data_dir', ana_results='results_dir', ana_plots='results_dir',
               proc_service_data='results_dir', results_data='results_dir', results_ml_data='results_dir',
               results_config='results_dir', tmva='results_dir', plots='results_dir', templates='templates_dir')
IO_SUB_DIRS = defaultdict(lambda: '', config_spark='spark', ana_results='{ana_name:s}', ana_plots='{ana_name:s}/plots',
>>>>>>> b3a59c0d
                          proc_service_data='{ana_name:s}/proc_service_data/v{ana_version:s}',
                          results_data='{ana_name:s}/data/v{ana_version:s}',
                          results_ml_data='{ana_name:s}/data/v{ana_version:s}',
                          results_config='{ana_name:s}/config/v{ana_version:s}',
                          tmva='{ana_name:s}/tmva_output/v{ana_version:s}',
                          plots='{ana_name:s}/plots/v{ana_version:s}')

# get logging instance
log = logging.getLogger(__name__)

# function to replace whitespace in names
repl_whites = lambda name: '_'.join(name.split())


def create_dir(dir_path):
    """Function to create directory

    :param str dir_path: directory path
    """

    if os.path.exists(dir_path):
        if os.path.isdir(dir_path):
            return
        log.critical('directory path "%s" exists, but is not a directory', dir_path)
        raise AssertionError('unable to create IO directory')
    log.debug('creating directory "%s"', dir_path)
    os.makedirs(dir_path)


def io_dir(io_type, io_conf):
    """Functions to construct I/O paths

    :param str io_type: type of result to store, e.g. data, macro, results.
    :param io_conf: IO configuration object
    :return: directory path
    :rtype: str
    """

    # check inputs
    if io_type not in IO_LOCS:
        log.critical('unknown IO type: "%s"', str(io_type))
        raise RuntimeError('IO directory found for specified IO type')
    if not IO_LOCS[io_type] in io_conf:
        log.critical('directory for io_type (%s->%s) not in io_conf' % (io_type, IO_LOCS[io_type]))
        raise RuntimeError('io_dir: directory for specified IO type not found in specified IO configuration')

    # construct directory path
    base_dir = io_conf[IO_LOCS[io_type]]
    sub_dir = IO_SUB_DIRS[io_type].format(ana_name=repl_whites(io_conf['analysis_name']),
                                          ana_version=repl_whites(str(io_conf['analysis_version'])))
    dir_path = base_dir + ('/' if sub_dir else '') + sub_dir

    # create and return directory path
    create_dir(dir_path)
    return dir_path


def io_path(io_type, io_conf, sub_path):
    """Functions to construct IO paths

    :param str io_type: type of result to store, e.g. data, macro, results.
    :param io_conf: IO configuration object
    :param str sub_path: sub path to be included in io path
    :return: full path to directory
    :rtype: str
    """

    # check inputs
    if not isinstance(sub_path, str):
        log.critical('Specified sub path/file name must be a string, but has type "{type!s}"'
                     .format(type=type(sub_path).__name__))
        raise TypeError('The sub path/file name in the io_path function must be a string')
    sub_path = repl_whites(sub_path).strip('/')

    # construct path
    full_path = io_dir(io_type, io_conf) + '/' + sub_path
    if os.path.dirname(sub_path):
        create_dir(os.path.dirname(full_path))

    return full_path


def record_file_number(io_conf, file_name_base, file_name_ext):
    """Function to get next prediction-record file number

    :param io_conf: I/O configuration object
    :param str file_name_base: base file name
    :param str file_name_ext: file name extension
    :return: next prediction-record file number
    :rtype: int
    """

    file_name_base = repl_whites(file_name_base)
    file_name_ext = repl_whites(file_name_ext)
    records_dir = io_dir('records', io_conf)
    max_num = -1
    regex = re.compile('.*/%s_(\d*?).%s' % (file_name_base, file_name_ext))
    for file_path in glob.glob('%s/%s_*.%s' % (records_dir, file_name_base, file_name_ext)):
        digit = regex.search(file_path)
        if digit:
            max_num = max(max_num, int(digit.group(1)))

    return max_num + 1


class IoConfig(dict):
    """Configuration object for I/O operations"""

    _conf_items = dict(analysis_name=str,
                       analysis_version=None,
                       results_dir=str,
                       data_dir=str,
                       macros_dir=str,
                       templates_dir=str)

    def __init__(self, **input_config):
        """Initialize IoConfig instance"""

        # check required items
        for key, val_type in self._conf_items.items():
            if key not in input_config:
                log.critical('item "%s" not found in input IO configuration', key)
                raise KeyError('missing item(s) in input configuration for IoConfig')
            if val_type and not isinstance(input_config[key], val_type):
                log.critical('item "%s" has type "%s" ("%s" required)',
                             key, type(input_config[key]).__name__, str.__name__)
                raise TypeError('incorrect type for item(s) in input configuration for IoConfig')

        # initialize dictionary
        dict.__init__(self, **input_config)
        self['analysis_version'] = str(self['analysis_version'])<|MERGE_RESOLUTION|>--- conflicted
+++ resolved
@@ -21,11 +21,12 @@
 from collections import defaultdict
 
 # IO locations
-<<<<<<< HEAD
-IO_LOCS = dict(results='results_dir',
+IO_LOCS = dict(config='config_dir',
+               results='results_dir',
                data='data_dir',
                macros='macros_dir',
                input_data='data_dir',
+               config_spark='config_dir',
                records='data_dir',
                ana_results='results_dir',
                ana_plots='results_dir',
@@ -38,15 +39,9 @@
                templates='templates_dir')
 
 IO_SUB_DIRS = defaultdict(lambda: '',
+                          config_spark='spark',
                           ana_results='{ana_name:s}',
                           ana_plots='{ana_name:s}/plots',
-=======
-IO_LOCS = dict(config='config_dir', results='results_dir', data='data_dir', macros='macros_dir', input_data='data_dir',
-               config_spark='config_dir', records='data_dir', ana_results='results_dir', ana_plots='results_dir',
-               proc_service_data='results_dir', results_data='results_dir', results_ml_data='results_dir',
-               results_config='results_dir', tmva='results_dir', plots='results_dir', templates='templates_dir')
-IO_SUB_DIRS = defaultdict(lambda: '', config_spark='spark', ana_results='{ana_name:s}', ana_plots='{ana_name:s}/plots',
->>>>>>> b3a59c0d
                           proc_service_data='{ana_name:s}/proc_service_data/v{ana_version:s}',
                           results_data='{ana_name:s}/data/v{ana_version:s}',
                           results_ml_data='{ana_name:s}/data/v{ana_version:s}',

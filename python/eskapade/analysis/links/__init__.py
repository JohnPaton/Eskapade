--- conflicted
+++ resolved
@@ -1,10 +1,6 @@
 __all__ = ['ApplyFuncToDf', 'ApplySelectionToDf', 'BasicGenerator', 'DfConcatenator',
            'DfMerger', 'ReadToDf', 'RecordVectorizer', 'WriteFromDf', 'AssignRandomClass',
-<<<<<<< HEAD
-           'RandomSampleSplitter', 'RecordFactorizer']
-=======
-           'RandomSampleSplitter', 'ValueCounter']
->>>>>>> e422385c
+           'RandomSampleSplitter', 'RecordFactorizer', 'ValueCounter']
 from .apply_func_to_df import ApplyFuncToDf
 from .apply_selection_to_df import ApplySelectionToDf
 from .assign_random_class import AssignRandomClass
@@ -14,10 +10,6 @@
 from .random_sample_splitter import RandomSampleSplitter
 from .read_to_df import ReadToDf
 from .record_vectorizer import RecordVectorizer
-<<<<<<< HEAD
 from .record_factorizer import RecordFactorizer
 from .write_from_df import WriteFromDf
-=======
-from .write_from_df import WriteFromDf
-from .value_counter import ValueCounter
->>>>>>> e422385c
+from .value_counter import ValueCounter
--- conflicted
+++ resolved
@@ -1,4 +1,3 @@
-<<<<<<< HEAD
 """Project: Eskapade - A python-based package for data analysis.
 
 Class: RandomSampleSplitter
@@ -15,22 +14,6 @@
 modification, are permitted according to the terms listed in the file
 LICENSE.
 """
-=======
-# **********************************************************************************
-# * Project: Eskapade - A python-based package for data analysis                   *
-# * Class  : RandomSampleSplitter                                                  *
-# * Created: 2016/11/08                                                            *
-# * Description:                                                                   *
-# *      RandomSampleSplitter splits an input dataframe into N random sub frames.  *
-# *                                                                                *
-# * Authors:                                                                       *
-# *      KPMG Big Data team, Amstelveen, The Netherlands                           *
-# *                                                                                *
-# * Redistribution and use in source and binary forms, with or without             *
-# * modification, are permitted according to the terms listed in the file          *
-# * LICENSE.                                                                       *
-# **********************************************************************************
->>>>>>> 9df2b7d0
 
 import pandas as pd
 from numpy.random import RandomState
@@ -76,16 +59,10 @@
                              store_key=None,
                              column='randomclass',
                              fractions=None,
-<<<<<<< HEAD
                              nevents=False,
                              nclasses=None)
 
         # check residual kwargs. exit if any present.
-=======
-                             nevents=None)
-        
-        # check residual kwargs. exit if any present. 
->>>>>>> 9df2b7d0
         self.check_extra_kwargs(kwargs)
 
     def _convert_attr_to_list(self, var_name):

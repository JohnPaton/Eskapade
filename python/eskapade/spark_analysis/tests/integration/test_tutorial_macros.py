import glob
import os
import random
<<<<<<< HEAD
import re
=======
import shutil
>>>>>>> 2b11136d
import string
import subprocess
import sys
import unittest

import pandas as pd
import pyspark
from pyspark.sql.types import StructField, LongType, DoubleType, StringType

from eskapade import process_manager, resources, utils, ConfigObject, DataStore
from eskapade.core import persistence
from eskapade.spark_analysis import SparkManager
from eskapade.tests.integration.test_bases import TutorialMacrosTest


class SparkAnalysisTutorialMacrosTest(TutorialMacrosTest):
    """Integration tests based on spark-analysis tutorial macros"""

    def setUp(self):
        """Set up test"""

        TutorialMacrosTest.setUp(self)
        settings = process_manager.service(ConfigObject)
        settings['analysisName'] = 'SparkAnalysisTutorialMacrosTest'

        # ensure local testing
        spark_settings = [('spark.app.name', settings['analysisName']),
                          ('spark.master', 'local[*]'),
                          ('spark.driver.host', 'localhost')]
        process_manager.service(SparkManager).create_session(eskapade_settings=settings, spark_settings=spark_settings)

    def tearDown(self):
        """Tear down test environment"""

        process_manager.service(SparkManager).finish()

    def test_esk601(self):
        """Test Esk-601: Configure Spark"""

        # ensure no running Spark instance
        process_manager.service(SparkManager).finish()

        # run Eskapade
        self.eskapade_run(resources.tutorial('esk601_spark_configuration.py'))

        sc = process_manager.service(SparkManager).get_session().sparkContext

        ## check configuration
        self.assertEqual(sc.getConf().get('spark.app.name'), 'esk601_spark_configuration_link',
                         'SparkConf.setAll() not picked up correctly')
        self.assertEqual(sc.getConf().get('spark.master'), 'local[42]',
                         'SparkConf.setAll() not picked up correctly')
        self.assertEqual(sc.getConf().get('spark.driver.host'), '127.0.0.1',
                         'SparkConf.setAll() not picked up correctly')

        # stop spark manager
        process_manager.service(SparkManager).finish()

    def test_esk602(self):
        """Test Esk-602: Read CSV files into a Spark data frame"""

        # check if running in local mode
        sc = process_manager.service(SparkManager).get_session().sparkContext
        self.assertRegexpMatches(
            sc.getConf().get('spark.master', ''),
            'local\[[.*]\]', 'Spark not running in local mode, required for testing with local files')

        # run Eskapade
        self.eskapade_run(resources.tutorial('esk602_read_csv_to_spark_df.py'))
        ds = process_manager.service(DataStore)

        # check data frame
        self.assertIn('spark_df', ds, 'no object with key "spark_df" in data store')
        self.assertIsInstance(ds['spark_df'], pyspark.sql.DataFrame, '"spark_df" is not a Spark data frame')
        self.assertEqual(ds['spark_df'].rdd.getNumPartitions(), 5, 'unexpected number of partitions in data frame')
        self.assertEqual(ds['spark_df'].count(), 12, 'unexpected number of rows in data frame')
        self.assertListEqual(ds['spark_df'].columns, ['date', 'loc', 'x', 'y'], 'unexpected columns in data frame')
        self.assertSetEqual(set((r['date'], r['loc']) for r in ds['spark_df'].collect()),
                            set([(20090101, 'a'), (20090102, 'b'), (20090103, 'c'), (20090104, 'd'), (20090104, 'e'),
                                 (20090106, 'a'), (20090107, 'b'), (20090107, 'c'), (20090107, 'd'), (20090108, 'e'),
                                 (20090109, 'e'), (20090109, 'f')]),
                            'unexpected values in date/loc columns')

    def test_esk603(self):
        """Test Esk-603: Write Spark data to CSV"""

        # check if running in local mode
        sc = process_manager.service(SparkManager).get_session().sparkContext
        self.assertRegexpMatches(
            sc.getConf().get('spark.master', ''),
            'local\[[.*]\]', 'Spark not running in local mode, required for testing with local files')

        # run Eskapade
        self.eskapade_run(resources.tutorial('esk603_write_spark_data_to_csv.py'))
        ds = process_manager.service(DataStore)

        # read output data
        results_data_path = persistence.io_dir('results_data', process_manager.service(ConfigObject).io_conf())
        names = []
        headers = []
        contents = []
        csv_dirs = glob.glob('{}/*'.format(results_data_path))
        self.assertEqual(len(csv_dirs), 3, 'expected to find three CSV output directories')
        for csv_dir in csv_dirs:
            names.append(os.path.basename(csv_dir))
            csv_files = glob.glob('{}/part*'.format(csv_dir))
            self.assertEqual(len(csv_files), 1, 'expected to find only one CSV file in "{}"'.format(names[-1]))
            with open(csv_files[0]) as csv:
                contents.append([l.strip().split(',') for l in csv])
                self.assertEqual(len(contents[-1]), 101, 'unexpected number of lines in "{}" CSV'.format(names[-1]))
                headers.append(contents[-1][0])
                contents[-1] = sorted(contents[-1][1:])

        # check output data
        self.assertListEqual(headers[0], ['index', 'foo', 'bar'], 'unexpected CSV header for "{}"'.format(names[0]))
        self.assertListEqual(contents[0],
                             sorted([str(it), 'foo{:d}'.format(it), str((it + 1) / 2.)] for it in range(100)),
                             'unexpected CSV content for "{}"'.format(names[0]))
        for name, head, cont in zip(names[1:], headers[1:], contents[1:]):
            self.assertListEqual(head, headers[0],
                                 'CSV header of "{0:s}" differs from header of "{1:s}"'.format(name, names[0]))
            self.assertListEqual(cont, contents[0],
                                 'CSV content of "{0:s}" differs from content of "{1:s}"'.format(name, names[0]))

    def test_esk604(self):
        """Test Esk-604: Execute Spark-SQL query"""

        # check if running in local mode
        sc = process_manager.service(SparkManager).get_session().sparkContext
        self.assertRegexpMatches(
            sc.getConf().get('spark.master', ''),
            'local\[[.*]\]', 'Spark not running in local mode, required for testing with local files')

        # run Eskapade
        self.eskapade_run(resources.tutorial('esk604_spark_execute_query.py'))
        ds = process_manager.service(DataStore)

        # check data frame
        self.assertIn('spark_df_sql', ds, 'no object with key "spark_df_sql" in data store')
        self.assertIsInstance(ds['spark_df_sql'], pyspark.sql.DataFrame, '"spark_df_sql" is not a Spark data frame')
        self.assertEqual(ds['spark_df_sql'].count(), 4, 'unexpected number of rows in filtered data frame')
        self.assertListEqual(ds['spark_df_sql'].columns, ['loc', 'sumx', 'sumy'], 'unexpected columns in data frame')
        self.assertEqual(ds['spark_df_sql'].schema, process_manager.get_chain('ApplySQL').get_link('SparkSQL').schema,
                         'schema of data frame does not correspond to schema stored in link')
        self.assertSetEqual(set(tuple(r) for r in ds['spark_df_sql'].collect()),
                            set([('e', 10, 15), ('d', 2, 11), ('b', 6, 16), ('a', 2, 18)]),
                            'unexpected values in loc/sumx/sumy columns')

    def test_esk605(self):
        """Test Esk-605: Create Spark data frame"""

        # run Eskapade
        self.eskapade_run(resources.tutorial('esk605_create_spark_df.py'))
        ds = process_manager.service(DataStore)

        # check created data frames
        cols = (StructField('index', LongType()), StructField('foo', StringType()), StructField('bar', DoubleType()))
        rows = [(it, 'foo{:d}'.format(it), (it + 1) / 2.) for it in range(20, 100)]
        for key in ('rows_df', 'rdd_df', 'df_df', 'pd_df'):
            self.assertIn(key, ds, 'no object with key {} in data store'.format(key))
            df = ds[key]
            self.assertIsInstance(df, pyspark.sql.DataFrame,
                                  'object with key {0:s} is not a data frame (type {1:s})'.format(key, str(type(df))))
            self.assertTupleEqual(tuple(df.schema), cols, 'unexpected data-frame schema for {}'.format(key))
            self.assertListEqual(sorted(tuple(r) for r in df.collect()), rows,
                                 'unexpected data-frame content for {}'.format(key))
            self.assertTrue(df.is_cached, 'data frame {} is not cached'.format(key))
            self.assertLessEqual(df.rdd.getNumPartitions(), 2,
                                 'unexpected number of data-frame partitions for {}'.format(key))

    def test_esk606(self):
        """Test Esk-606: Convert Spark data frame"""

        # run Eskapade
        self.eskapade_run(resources.tutorial('esk606_convert_spark_df.py'))
        ds = process_manager.service(DataStore)

        # define types of stored data sets
        data_types = {'df': pyspark.sql.DataFrame, 'rdd': pyspark.RDD, 'list': list, 'pd': pd.DataFrame}

        # define functions to obtain data-frame content
        content_funcs = {'df': lambda d: sorted(d.rdd.map(tuple).collect()),
                         'rdd': lambda d: sorted(d.collect()),
                         'list': lambda d: sorted(d),
                         'pd': lambda d: sorted(map(tuple, d.values))}

        # check input data
        self.assertIn('df', ds, 'no data found with key "df"')
        self.assertIsInstance(ds['df'], pyspark.sql.DataFrame, 'unexpected type for input data frame')

        # check created data sets
        rows = [(it, 'foo{:d}'.format(it), (it + 1) / 2.) for it in range(20, 100)]
        for key, dtype in data_types.items():
            # check content
            dkey = '{}_output'.format(key)
            self.assertIn(dkey, ds, 'no data found with key "{}"'.format(dkey))
            self.assertIsInstance(ds[dkey], dtype, 'unexpected type for "{}" data'.format(key))
            self.assertListEqual(content_funcs[key](ds[dkey]), rows, 'unexpected content for "{}" data'.format(key))

            # check schema
            skey = '{}_schema'.format(key)
            self.assertIn(skey, ds, 'no schema found with key {}'.format(skey))
            self.assertListEqual(list(ds[skey]), list(ds['df'].schema), 'unexpected schema for "{}" data'.format(key))

    def test_esk607(self):
        """Test Esk-607: Add column to Spark dataframe"""

        # check if running in local mode
        sc = process_manager.service(SparkManager).get_session().sparkContext
        self.assertRegexpMatches(
            sc.getConf().get('spark.master', ''),
            'local\[[.*]\]', 'Spark not running in local mode, required for testing with local files')

        # run Eskapade
        self.eskapade_run(resources.tutorial('esk607_spark_with_column.py'))
        ds = process_manager.service(DataStore)

        # check data frame
        self.assertIn('new_spark_df', ds, 'no object with key "new_spark_df" in data store')
        self.assertIsInstance(ds['new_spark_df'], pyspark.sql.DataFrame, '"new_spark_df" is not a Spark data frame')
        self.assertEqual(ds['new_spark_df'].count(), 5, 'unexpected number of rows in filtered data frame')
        self.assertListEqual(ds['new_spark_df'].columns, ['dummy', 'date', 'loc', 'x', 'y', 'pow_xy1', 'pow_xy2'],
                             'unexpected columns in data frame')
        self.assertSetEqual(set(tuple(r) for r in ds['new_spark_df'].collect()),
                            set([('bla', 20090103, 'c', 5, 7, 78125.0, 78125.0),
                                 ('bal', 20090102, 'b', 3, 8, 6561.0, 6561.0),
                                 ('flo', 20090104, 'e', 3, 5, 243.0, 243.0),
                                 ('bar', 20090101, 'a', 1, 9, 1.0, 1.0),
                                 ('foo', 20090104, 'd', 1, 6, 1.0, 1.0)]),
                            'unexpected values in columns')

    # FIXME: Test fails because of the bugs in histogrammar package. Apply the patches before running the test.
    @unittest.skip('Test fails because of the bugs in histogrammar package. Apply the patches before running the test')
    def test_esk608(self):
        """Test Esk-608: Execute Spark histogram filling macro"""

        # check if required Python and Java libraries are made available to worker nodes
        sc = process_manager.service(SparkManager).get_session().sparkContext
        self.assertRegexpMatches(
            sc.getConf().get('spark.master', ''),
            'local\[[.*]\]', 'Spark not running in local mode, required for testing with local files')
        self.assertRegexpMatches(
            sc.getConf().get('spark.jars.packages', ''),
            'org.diana-hep:histogrammar-sparksql_2.11:1.0.4',
            'org.diana-hep:histogrammar-sparksql_2.11:1.0.4 missing from spark.jars.packages, test_esk608 will fail')
        if re.search('spark://', sc.getConf().get('spark.master', '')):
            py_mods = utils.get_file_path('py_mods')
            self.assertRegexpMatches(sc.getConf().get('spark.submit.pyFiles', ''), py_mods,
                                     'Eskapade modules missing from spark.submit.pyFiles, needed in Spark cluster mode')
            self.assertRegexpMatches(sc.getConf().get('spark.files', ''), py_mods,
                                     'Eskapade modules missing from spark.files, needed in Spark cluster mode')

        # run Eskapade
        self.eskapade_run(resources.tutorial('esk608_spark_histogrammar.py'))
        ds = process_manager.service(DataStore)
        settings = process_manager.service(ConfigObject)

        # check data frame
        self.assertIn('spark_df', ds, 'no object with key "spark_df" in data store')
        self.assertIsInstance(ds['spark_df'], pyspark.sql.DataFrame, '"spark_df" is not a Spark data frame')
        self.assertEqual(ds['spark_df'].count(), 12, 'unexpected number of rows in data frame')
        self.assertListEqual(sorted(ds['spark_df'].columns), sorted(['date', 'loc', 'x', 'y']),
                             'unexpected columns in data frame')

        # data-generation checks
        self.assertIn('hist', ds)
        self.assertIsInstance(ds['hist'], dict)
        col_names = ['date', 'x', 'y', 'loc', 'x:y']
        self.assertListEqual(sorted(ds['hist'].keys()), sorted(col_names))

        # data-summary checks
        f_bases = ['date', 'x', 'y', 'loc', 'x_vs_y']
        file_names = ['report.tex'] + ['hist_{}.pdf'.format(col) for col in f_bases]
        for fname in file_names:
            path = persistence.io_path('results_data', settings.io_conf(), 'report/{}'.format(fname))
            self.assertTrue(os.path.exists(path))
            statinfo = os.stat(path)
            self.assertTrue(statinfo.st_size > 0)

    def test_esk609(self):
        """Test Esk-609: Map data-frame groups"""

        # run Eskapade
        self.eskapade_run(resources.tutorial('esk609_map_df_groups.py'))
        ds = process_manager.service(DataStore)

        # check input data
        for key in ('map_rdd', 'flat_map_rdd'):
            self.assertIn(key, ds, 'no data found with key "{}"'.format(key))
            self.assertIsInstance(ds[key], pyspark.RDD,
                                  'object "{0:s}" is not an RDD (type "{1:s}")'.format(key, str(type(ds[key]))))

        # sums of "bar" variable
        bar_sums = [(0, 27.5), (1, 77.5), (2, 127.5), (3, 177.5), (4, 227.5), (5, 277.5), (6, 327.5), (7, 377.5),
                    (8, 427.5), (9, 477.5)]
        flmap_rows = [(it, 'foo{:d}'.format(it), (it + 1) / 2., bar_sums[it // 10][1]) for it in range(100)]

        # check mapped data frames
        self.assertListEqual(sorted(ds['map_rdd'].collect()), bar_sums, 'unexpected values in "map_rdd"')
        self.assertListEqual(sorted(ds['flat_map_rdd'].collect()), flmap_rows, 'unexpected values in "flat_map_rdd"')

    def test_esk610(self):
        """Test Esk-610: Spark Streaming word count"""

        # this test relies on linux shell scripts to create file stream
        if (sys.platform != 'linux') and (sys.platform != 'darwin'):
            print('skipping test_esk610 for non-unix {} platform'.format(sys.platform))
            return

        # check if running in local mode
        sc = process_manager.service(SparkManager).get_session().sparkContext
        self.assertRegexpMatches(
            sc.getConf().get('spark.master', ''),
            'local\[[.*]\]', 'Spark not running in local mode, required for testing with local files')

        # create test dir
        tmpdir = '/tmp/eskapade_stream_test'
        os.mkdir(tmpdir)

        # create a file stream
        tmpfile = ''.join(random.choice(string.ascii_lowercase) for x in range(8))
        cmd = 'for i in $(seq -f \"%05g\" 0 1000); \
                do echo \'Hello world\' > "{}"/"{}"_$i.dummy; \
                        sleep 1; done'.format(tmpdir, tmpfile)
        p = subprocess.Popen(cmd, shell=True, stdout=subprocess.PIPE, stderr=subprocess.PIPE)

        # run eskapade
        self.eskapade_run(resources.tutorial('esk610_spark_streaming_wordcount.py'))
        ds = process_manager.service(DataStore)

        # end file stream
        p.kill()

        # check if file stream was properly executed
        stdout, stderr = p.communicate()
        self.assertEqual(stdout, b'', 'unexpected stdout output {}'.format(stdout))
        self.assertEqual(stderr, b'', 'unexpected stderr output {}'.format(stderr))

        # check if stream was setup correctly (that's all we can do - the data itself is gone)
        self.assertIsInstance(ds['dstream'], pyspark.streaming.DStream)

        # read and check output data
        results_data_path = persistence.io_dir('results_data', process_manager.service(ConfigObject).io_conf())
        names = []
        contents = []
        csv_dirs = glob.glob('{}/dstream/wordcount-*.txt'.format(results_data_path))
        self.assertGreater(len(csv_dirs), 0, 'expected to find CSV output directories')
        for csv_dir in csv_dirs:
            names.append(os.path.basename(csv_dir))
            csv_files = glob.glob('{}/part*'.format(csv_dir))
            #self.assertEqual(len(csv_files), 1, 'expected to find exactly one CSV file in "{}"'.format(names[-1]))
            if len(csv_files) > 0:
                with open(csv_files[0]) as csv:
                    record = [l for l in csv]
                    if record != []:  # empty records are allowed (because of timing differences)
                        self.assertRegexpMatches(record[0], 'Hello', 'Expected \'Hello\' as in \'Hello world\'')
                        self.assertRegexpMatches(record[1], 'world', 'Expected \'world\' as in \'Hello world\'')
                    contents.append(record[:])
        self.assertGreater(len(contents), 0, 'expected ~ten items (each second a streaming RDD) - depending on timing')

        # clean up files
        shutil.rmtree(tmpdir)<|MERGE_RESOLUTION|>--- conflicted
+++ resolved
@@ -1,11 +1,8 @@
 import glob
 import os
 import random
-<<<<<<< HEAD
 import re
-=======
 import shutil
->>>>>>> 2b11136d
 import string
 import subprocess
 import sys
@@ -356,7 +353,7 @@
         for csv_dir in csv_dirs:
             names.append(os.path.basename(csv_dir))
             csv_files = glob.glob('{}/part*'.format(csv_dir))
-            #self.assertEqual(len(csv_files), 1, 'expected to find exactly one CSV file in "{}"'.format(names[-1]))
+            # self.assertEqual(len(csv_files), 1, 'expected to find exactly one CSV file in "{}"'.format(names[-1]))
             if len(csv_files) > 0:
                 with open(csv_files[0]) as csv:
                     record = [l for l in csv]
